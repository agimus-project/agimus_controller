--- conflicted
+++ resolved
@@ -54,15 +54,9 @@
   foreach(file ${project_python_source_files})
     python_install_on_site(${PROJECT_NAME} ${file})
   endforeach()
-<<<<<<< HEAD
+  # Install the theos_work files.
   set(project_theos_work_python_source_files __init__.py ocp_analyzer.py
                                              ocp_pick_and_place2_v1.py run.py)
-=======
-  # Install the theos_work files.
-  set(project_theos_work_python_source_files
-      __init__.py croco_hpp.py mpc.py ocp_analyzer.py ocp_pick_and_place2_v1.py
-      run.py)
->>>>>>> f85d10ba
   foreach(file ${project_theos_work_python_source_files})
     python_install_on_site(${PROJECT_NAME}/theos_work ${file})
   endforeach()
