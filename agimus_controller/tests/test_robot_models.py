--- conflicted
+++ resolved
@@ -41,19 +41,9 @@
         self.assertEqual(
             params.locked_joint_names, self.valid_args["locked_joint_names"]
         )
-<<<<<<< HEAD
-        self.assertTrue(np.array_equal(params.full_q0, full_q0))
-        self.assertTrue(np.array_equal(params.q0, q0))
-        self.assertEqual(params.free_flyer, free_flyer)
-        self.assertEqual(params.locked_joint_names, ["panda_joint1", "panda_joint2"])
-        self.assertEqual(params.urdf_path, urdf_path.absolute().as_posix())
-        self.assertEqual(params.srdf_path, srdf_path.absolute().as_posix())
-        self.assertEqual(params.urdf_meshes_dir, urdf_meshes_dir.absolute().as_posix())
-=======
         self.assertEqual(params.urdf, self.valid_args["urdf"])
         self.assertEqual(params.srdf, self.valid_args["srdf"])
         self.assertEqual(params.urdf_meshes_dir, self.valid_args["urdf_meshes_dir"])
->>>>>>> 92affe50
         self.assertTrue(params.collision_as_capsule)
         self.assertTrue(params.self_collision)
         np.testing.assert_array_equal(params.full_q0, self.valid_args["full_q0"])
