from os.path import dirname
import unittest
from pathlib import Path
import crocoddyl
import example_robot_data as robex
import numpy as np
import pinocchio as pin
import pickle
from agimus_controller.ocp_base_croco import OCPBaseCroco
from agimus_controller.ocp_param_base import OCPParamsBaseCroco
from agimus_controller.factory.robot_model import RobotModels, RobotModelParameters


<<<<<<< HEAD
class TestOCPBaseCroco(unittest.TestCase):
    @classmethod
    def setUpClass(self):
        # Mock the RobotModelFactory and OCPParamsCrocoBase
        robot = robex.load("panda")
        urdf_path = Path(robot.urdf)
        srdf_path = Path(robot.urdf.replace("urdf", "srdf"))
        urdf_meshes_dir = urdf_path.parent.parent.parent.parent.parent
        free_flyer = False
        locked_joint_names = ["panda_joint1", "panda_joint2"]
        reduced_nq = robot.model.nq - len(locked_joint_names)
        full_q0 = np.zeros(robot.model.nq)
        armature = np.full(reduced_nq, 0.1)
        q0 = np.zeros(robot.model.nq - len(locked_joint_names))
        # Store shared initial parameters
        self.params = RobotModelParameters(
            full_q0=full_q0,
            q0=q0,
            free_flyer=free_flyer,
            locked_joint_names=locked_joint_names,
            urdf=urdf_path,
            srdf=srdf_path,
            urdf_meshes_dir=urdf_meshes_dir,
            collision_as_capsule=True,
            self_collision=True,
            armature=armature,
        )

        self.robot_models = RobotModels(self.params)

        self.ocp_params = OCPParamsBaseCroco(
            dt=0.1, horizon_size=10, solver_iters=100, callbacks=True
        )

        # Create a concrete implementation of OCPBaseCroco
        class TestOCPCroco(OCPBaseCroco):
            def create_running_model_list(self):
                return None

            def create_terminal_model(self):
                return None

            def set_reference_weighted_trajectory(self, horizon_size):
                return None

        self.ocp = TestOCPCroco(self.robot_models, self.ocp_params)

    def test_horizon_size(self):
        """Test the horizon_size property."""
        self.assertEqual(self.ocp.horizon_size, self.ocp_params.horizon_size)

    def test_dt(self):
        """Test the dt property."""
        self.assertAlmostEqual(self.ocp.dt, self.ocp_params.dt)


=======
>>>>>>> 80f4702f
class TestSimpleOCPCroco(unittest.TestCase):
    class TestOCPCroco(OCPBaseCroco):
        def create_running_model_list(self):
            # Running cost model
            running_cost_model = crocoddyl.CostModelSum(self._state)

            ### Creation of cost terms
            # State Regularization cost
            x_residual = crocoddyl.ResidualModelState(
                self._state,
                np.concatenate(
                    (
                        pin.neutral(self._robot_models.robot_model),
                        np.zeros(self._robot_models.robot_model.nv),
                    )
                ),
            )
            x_reg_cost = crocoddyl.CostModelResidual(self._state, x_residual)
            # Control Regularization cost
            u_residual = crocoddyl.ResidualModelControl(self._state)
            u_reg_cost = crocoddyl.CostModelResidual(self._state, u_residual)

            # End effector frame cost
            frame_placement_residual = crocoddyl.ResidualModelFramePlacement(
                self._state,
                self._robot_models.robot_model.getFrameId("panda_hand_tcp"),
                pin.SE3(np.eye(3), np.array([1.0, 1.0, 1.0])),
            )

            goal_tracking_cost = crocoddyl.CostModelResidual(
                self._state, frame_placement_residual
            )
            running_cost_model.addCost("stateReg", x_reg_cost, 0.1)
            running_cost_model.addCost("ctrlRegGrav", u_reg_cost, 0.0001)
            running_cost_model.addCost("gripperPoseRM", goal_tracking_cost, 1.0)
            # Create Differential Action Model (DAM), i.e. continuous dynamics and cost functions
            running_DAM = crocoddyl.DifferentialActionModelFreeFwdDynamics(
                self._state,
                self._actuation,
                running_cost_model,
            )
            running_model = crocoddyl.IntegratedActionModelEuler(
                running_DAM,
            )
            running_model.differential.armature = self._robot_models.armature
            running_model_list = [running_model] * (self._ocp_params.horizon_size - 1)
            return running_model_list

        def create_terminal_model(self):
            # Terminal cost models
            terminal_cost_model = crocoddyl.CostModelSum(self._state)

            ### Creation of cost terms
            # State Regularization cost
            x_residual = crocoddyl.ResidualModelState(
                self._state,
                np.concatenate(
                    (
                        pin.neutral(self._robot_models.robot_model),
                        np.zeros(self._robot_models.robot_model.nv),
                    )
                ),
            )
            x_reg_cost = crocoddyl.CostModelResidual(self._state, x_residual)

            # End effector frame cost
            frame_placement_residual = crocoddyl.ResidualModelFramePlacement(
                self._state,
                self._robot_models.robot_model.getFrameId("panda_hand_tcp"),
                pin.SE3(np.eye(3), np.array([1.0, 1.0, 1.0])),
            )

            goal_tracking_cost = crocoddyl.CostModelResidual(
                self._state, frame_placement_residual
            )
            terminal_cost_model.addCost("stateReg", x_reg_cost, 0.1)
            terminal_cost_model.addCost("gripperPose", goal_tracking_cost, 50)

            # Create Differential Action Model (DAM), i.e. continuous dynamics and cost functions
            terminal_DAM = crocoddyl.DifferentialActionModelFreeFwdDynamics(
                self._state,
                self._actuation,
                terminal_cost_model,
            )

            terminal_model = crocoddyl.IntegratedActionModelEuler(terminal_DAM, 0.0)
            terminal_model.differential.armature = self._robot_models.armature
            return terminal_model

        def set_reference_weighted_trajectory(self, reference_weighted_trajectory):
            ### Not implemented in this OCP example.
            return None

    @classmethod
    def setUpClass(self):
        # Mock the RobotModelFactory and OCPParamsCrocoBase
        robot = robex.load("panda")
        urdf_path = Path(robot.urdf)
        srdf_path = Path(robot.urdf.replace("urdf", "srdf"))
        urdf_meshes_dir = urdf_path.parent.parent.parent.parent.parent
        free_flyer = False
        locked_joint_names = ["panda_finger_joint1", "panda_finger_joint2"]
        reduced_nq = robot.model.nq - len(locked_joint_names)
        full_q0 = np.zeros(robot.model.nq)
        q0 = np.zeros(reduced_nq)
        armature = np.full(reduced_nq, 0.1)
        # Store shared initial parameters
        self.params = RobotModelParameters(
            q0=q0,
            full_q0=full_q0,
            free_flyer=free_flyer,
            locked_joint_names=locked_joint_names,
            urdf=urdf_path,
            srdf=srdf_path,
            urdf_meshes_dir=urdf_meshes_dir,
            collision_as_capsule=True,
            self_collision=True,
            armature=armature,
        )

        self.robot_models = RobotModels(self.params)
        self.robot_model = self.robot_models.robot_model
        self.collision_model = self.robot_models.collision_model

        # Set mock parameters
        self.ocp_params = OCPParamsBaseCroco(
            dt=0.1, horizon_size=10, solver_iters=100, callbacks=False
        )
        self.state_reg = np.concatenate(
            (pin.neutral(self.robot_model), np.zeros(self.robot_model.nv))
        )
        self.state_warmstart = [np.zeros(self.robot_model.nq + self.robot_model.nv)] * (
            self.ocp_params.horizon_size - 1
        )  # The first state is the current state
        self.control_warmstart = [np.zeros(self.robot_model.nq)] * (
            self.ocp_params.horizon_size - 1
        )
        # Create a concrete implementation of OCPBaseCroco
        self.ocp = self.TestOCPCroco(self.robot_models, self.ocp_params)
        self.ocp.solve(self.state_reg, self.state_warmstart, self.control_warmstart)
        self.save_results()

    @classmethod
    def save_results(self):
        results = {
            "states": self.ocp.ocp_results.states.tolist(),
            "ricatti_gains": self.ocp.ocp_results.ricatti_gains.tolist(),
            "feed_forward_terms": self.ocp.ocp_results.feed_forward_terms.tolist(),
        }

        with open("ressources/simple_ocp_croco_results.pkl", "wb") as handle:
            pickle.dump(results, handle, protocol=pickle.HIGHEST_PROTOCOL)

    def test_check_results(self):
        file_path = "ressources/simple_ocp_croco_results.pkl"
        # Load the results
        with open(file_path, "rb") as handle:
            results = pickle.load(handle)
        # Checking the states
        for iter, state in enumerate(results["states"]):
            np.testing.assert_array_almost_equal(
                state,
                self.ocp.ocp_results.states.tolist()[iter],
                err_msg="States are not equal",
            )

        # Checking the ricatti gains
        for iter, gain in enumerate(results["ricatti_gains"]):
            np.testing.assert_array_almost_equal(
                gain,
                self.ocp.ocp_results.ricatti_gains.tolist()[iter],
                err_msg="Ricatti gains are not equal",
            )

        # Checking the feed forward terms
        for iter, term in enumerate(results["feed_forward_terms"]):
            np.testing.assert_array_almost_equal(
                term,
                self.ocp.ocp_results.feed_forward_terms.tolist()[iter],
                err_msg="Feed forward term are not equal",
            )

    def test_horizon_size(self):
        """Test the horizon_size property."""
        self.assertEqual(self.ocp.horizon_size, self.ocp_params.horizon_size)

    def test_dt(self):
        """Test the dt property."""
        self.assertAlmostEqual(self.ocp.dt, self.ocp_params.dt)


if __name__ == "__main__":
    unittest.main()<|MERGE_RESOLUTION|>--- conflicted
+++ resolved
@@ -11,65 +11,6 @@
 from agimus_controller.factory.robot_model import RobotModels, RobotModelParameters
 
 
-<<<<<<< HEAD
-class TestOCPBaseCroco(unittest.TestCase):
-    @classmethod
-    def setUpClass(self):
-        # Mock the RobotModelFactory and OCPParamsCrocoBase
-        robot = robex.load("panda")
-        urdf_path = Path(robot.urdf)
-        srdf_path = Path(robot.urdf.replace("urdf", "srdf"))
-        urdf_meshes_dir = urdf_path.parent.parent.parent.parent.parent
-        free_flyer = False
-        locked_joint_names = ["panda_joint1", "panda_joint2"]
-        reduced_nq = robot.model.nq - len(locked_joint_names)
-        full_q0 = np.zeros(robot.model.nq)
-        armature = np.full(reduced_nq, 0.1)
-        q0 = np.zeros(robot.model.nq - len(locked_joint_names))
-        # Store shared initial parameters
-        self.params = RobotModelParameters(
-            full_q0=full_q0,
-            q0=q0,
-            free_flyer=free_flyer,
-            locked_joint_names=locked_joint_names,
-            urdf=urdf_path,
-            srdf=srdf_path,
-            urdf_meshes_dir=urdf_meshes_dir,
-            collision_as_capsule=True,
-            self_collision=True,
-            armature=armature,
-        )
-
-        self.robot_models = RobotModels(self.params)
-
-        self.ocp_params = OCPParamsBaseCroco(
-            dt=0.1, horizon_size=10, solver_iters=100, callbacks=True
-        )
-
-        # Create a concrete implementation of OCPBaseCroco
-        class TestOCPCroco(OCPBaseCroco):
-            def create_running_model_list(self):
-                return None
-
-            def create_terminal_model(self):
-                return None
-
-            def set_reference_weighted_trajectory(self, horizon_size):
-                return None
-
-        self.ocp = TestOCPCroco(self.robot_models, self.ocp_params)
-
-    def test_horizon_size(self):
-        """Test the horizon_size property."""
-        self.assertEqual(self.ocp.horizon_size, self.ocp_params.horizon_size)
-
-    def test_dt(self):
-        """Test the dt property."""
-        self.assertAlmostEqual(self.ocp.dt, self.ocp_params.dt)
-
-
-=======
->>>>>>> 80f4702f
 class TestSimpleOCPCroco(unittest.TestCase):
     class TestOCPCroco(OCPBaseCroco):
         def create_running_model_list(self):
