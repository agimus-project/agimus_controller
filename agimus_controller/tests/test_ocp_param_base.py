--- conflicted
+++ resolved
@@ -15,16 +15,12 @@
         """
         Test the initialization of the OCPParamsBaseCroco class.
         """
-        params_dt_factor_n_seq = {"factors": [1], "dts": [99]}
+        params_dt_factor_n_seq = {"factors": [1], "dts": [100]}
         dt_factor_param = DTFactorsNSeq(**params_dt_factor_n_seq)
         params = {
             "dt": 0.01,
             "horizon_size": 100,
-<<<<<<< HEAD
             "dt_factor_n_seq": dt_factor_param,
-=======
-            "dt_factor_n_seq": [(1, 100)],
->>>>>>> a7dc5032
             "solver_iters": 50,
             "qp_iters": 200,
             "termination_tolerance": 1e-3,
