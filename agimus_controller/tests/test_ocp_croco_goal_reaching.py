import unittest
import numpy as np
from pathlib import Path
import example_robot_data as robex
import pinocchio as pin

from agimus_controller.ocp.ocp_croco_goal_reaching import OCPCrocoGoalReaching
from agimus_controller.ocp_param_base import OCPParamsBaseCroco
from agimus_controller.factory.robot_model import RobotModels, RobotModelParameters
from agimus_controller.trajectory import (
    TrajectoryPoint,
    TrajectoryPointWeights,
    WeightedTrajectoryPoint,
)


class TestOCPGoalReaching(unittest.TestCase):
    def setUp(self):
        ### LOAD ROBOT
        robot = robex.load("panda")
        urdf_path = Path(robot.urdf)
        srdf_path = Path(robot.urdf.replace("urdf", "srdf"))
        urdf_meshes_dir = urdf_path.parent.parent.parent.parent.parent
        free_flyer = False
        locked_joint_names = ["panda_finger_joint1", "panda_finger_joint2"]
        reduced_nq = robot.model.nq - len(locked_joint_names)
        moving_joint_names = set(robot.model.names) - set(
            locked_joint_names + ["universe"]
        )
        q0 = np.zeros(robot.model.nq)
        armature = np.full(reduced_nq, 0.1)

        # Store shared initial parameters
        self.params = RobotModelParameters(
            q0=q0,
            free_flyer=free_flyer,
<<<<<<< HEAD
            moving_joint_names=moving_joint_names,
=======
            locked_joint_names=locked_joint_names,
>>>>>>> d79adc99
            urdf=urdf_path,
            srdf=srdf_path,
            urdf_meshes_dir=urdf_meshes_dir,
            collision_as_capsule=True,
            self_collision=False,
            armature=armature,
        )

        self.robot_models = RobotModels(self.params)

        # OCP parameters
        dt = 0.05
        horizon_size = 200
        solver_iters = 100
        callbacks = False

        self._ocp_params = OCPParamsBaseCroco(
            dt=dt,
            horizon_size=horizon_size,
            dt_factor_n_seq=[(1, horizon_size)],
            solver_iters=solver_iters,
            callbacks=callbacks,
        )

    def test_ocp_solution(self):
        # Set initial state
        q0 = pin.neutral(self.robot_models.robot_model)
        state_warmstart = []
        control_warmstart = []
        trajectory_points = []

        ee_pose = pin.SE3(np.eye(3), np.array([0.5, 0.2, 0.5]))
        for i in range(1, self._ocp_params.horizon_size):
            u_ref = np.zeros(self.robot_models.robot_model.nv)
            q_t = q0.copy()
            trajectory_points.append(
                WeightedTrajectoryPoint(
                    TrajectoryPoint(
                        robot_configuration=q0,
                        robot_velocity=q0,
                        robot_effort=u_ref,
                        end_effector_poses={"panda_hand_tcp": ee_pose},
                    ),
                    TrajectoryPointWeights(
                        w_robot_configuration=0.01
                        * np.ones(self.robot_models.robot_model.nq),
                        w_robot_velocity=0.01
                        * np.ones(self.robot_models.robot_model.nv),
                        w_robot_effort=0.0001
                        * np.ones(self.robot_models.robot_model.nv),
                        w_end_effector_poses={
                            "panda_hand_tcp": (
                                1e3 * np.ones(6)
                                if i < self._ocp_params.horizon_size - 1
                                else 1e3 * np.ones(6)
                            )
                        },
                    ),
                )
            )
            state_warmstart.append(
                np.concatenate((q_t, np.zeros(self.robot_models.robot_model.nv)))
            )
            control_warmstart.append(u_ref)

        # Solve OCP
        self._state_reg = np.concatenate(
            (q0, np.zeros(self.robot_models.robot_model.nv))
        )
        self._ocp = OCPCrocoGoalReaching(self.robot_models, self._ocp_params)
        self._ocp.set_reference_weighted_trajectory(trajectory_points)
        self._ocp.solve(self._state_reg, state_warmstart, control_warmstart)

        data = self.robot_models.robot_model.createData()
        pin.framesForwardKinematics(
            self.robot_models.robot_model,
            data,
            self._ocp.ocp_results.states[-1][: self.robot_models.robot_model.nq],
        )
        # Test that the last position of the end-effector is close to the target
        self.assertAlmostEqual(
            np.linalg.norm(
                data.oMf[
                    self.robot_models.robot_model.getFrameId("panda_hand_tcp")
                ].translation
                - ee_pose.translation
            ),
            0.0,
            places=1,
        )
        # self._visualize() # For debug purposes

    def _visualize(self):
        vis = self._create_viewer()
        for xs in self._ocp.ocp_results.states:
            q = xs[: self.robot_models.robot_model.nq]
            vis.display(q)
            input()

    def _create_viewer(self):
        import meshcat
        from pinocchio import visualize

        viz = visualize.MeshcatVisualizer(
            model=self.robot_models.robot_model,
            collision_model=self.robot_models.collision_model,
            visual_model=self.robot_models.visual_model,
        )
        viz.initViewer(viewer=meshcat.Visualizer(zmq_url="tcp://127.0.0.1:6000"))
        viz.loadViewerModel("pinocchio")

        viz.displayCollisions(True)
        return viz


if __name__ == "__main__":
    unittest.main()<|MERGE_RESOLUTION|>--- conflicted
+++ resolved
@@ -34,11 +34,7 @@
         self.params = RobotModelParameters(
             q0=q0,
             free_flyer=free_flyer,
-<<<<<<< HEAD
             moving_joint_names=moving_joint_names,
-=======
-            locked_joint_names=locked_joint_names,
->>>>>>> d79adc99
             urdf=urdf_path,
             srdf=srdf_path,
             urdf_meshes_dir=urdf_meshes_dir,
