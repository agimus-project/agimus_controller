from copy import deepcopy
import numpy as np
from random import randint
import unittest

from agimus_controller.ocp_param_base import DTFactorsNSeq
from agimus_controller.trajectory import (
    TrajectoryBuffer,
    TrajectoryPoint,
    TrajectoryPointWeights,
    WeightedTrajectoryPoint,
)


class TestTrajectoryBuffer(unittest.TestCase):
    """
    TestOCPParamsCrocoBase unittests parameters settters and getters of OCPParamsBaseCrocoCroco class.
    """

    def __init__(self, methodName="runTest"):
        super().__init__(methodName)
        self.nv = randint(10, 100)  # Number of dof in the robot velocity
        self.nq = self.nv + 1  # Number of dof in the robot configuration

        self.trajectory_size = 100
<<<<<<< HEAD
        self.horizon_size = 10
        self.dt_factor_n_seq = DTFactorsNSeq(factors=[1], dts=[self.horizon_size - 1])
=======
        self.n_controls = 10
        self.dt_factor_n_seq = [(1, self.n_controls)]
>>>>>>> a7dc5032
        self.dt = 0.01
        self.dt_ns = int(1e9 * self.dt)

    def generate_random_weighted_states(self, time_ns):
        """
        Generate random data for the TrajectoryPointWeights.
        """
        return WeightedTrajectoryPoint(
            point=TrajectoryPoint(
                time_ns=time_ns,
                robot_configuration=np.random.random(self.nq),
                robot_velocity=np.random.random(self.nv),
                robot_acceleration=np.random.random(self.nv),
                robot_effort=np.random.random(self.nv),
            ),
            weights=TrajectoryPointWeights(
                w_robot_configuration=np.random.random(self.nv),
                w_robot_velocity=np.random.random(self.nv),
                w_robot_acceleration=np.random.random(self.nv),
                w_robot_effort=np.random.random(self.nv),
            ),
        )

    def test_append_data(self):
        """
        Test adding points to the buffer.
        """
        obj = TrajectoryBuffer(self.dt_factor_n_seq)
        times_ns = np.arange(
            0, 30 * self.trajectory_size * self.dt_ns, self.dt_ns, dtype=int
        )
        for time_ns in times_ns:
            obj.append(self.generate_random_weighted_states(time_ns))

        self.assertEqual(len(obj), times_ns.size)

    def test_clear_past(self):
        """
        Test clearing the past of the buffer.
        """
        obj = TrajectoryBuffer(self.dt_factor_n_seq)
        times_ns = np.arange(
            0, 30 * self.trajectory_size * self.dt_ns, self.dt_ns, dtype=int
        )
        for time_ns in times_ns:
            obj.append(self.generate_random_weighted_states(time_ns))

        obj.clear_past()
        self.assertEqual(len(obj), times_ns.size - 1)
        obj.clear_past()
        self.assertEqual(len(obj), times_ns.size - 2)
        obj.clear_past()
        self.assertEqual(len(obj), times_ns.size - 3)

    def test_compute_horizon_index(self):
        """
        Test computing the time indexes from dt_factor_n_seq.
        """
<<<<<<< HEAD
        dt_factor_n_seq = DTFactorsNSeq(factors=[1, 2, 3, 4, 5], dts=[2, 2, 2, 2, 1])
        obj = TrajectoryBuffer(dt_factor_n_seq)

        indexes_out = obj.compute_horizon_indexes()
        indexes_test = [0, 1, 3, 5, 8, 11, 15, 19, 24, 29]
=======
        obj = TrajectoryBuffer(self.dt_factor_n_seq)
        dt_factor_n_seq = [(1, 2), (2, 2), (3, 2), (4, 2), (5, 2)]
        indexes_out = obj.compute_horizon_indexes(dt_factor_n_seq)
        indexes_test = [0, 1, 2, 4, 6, 9, 12, 16, 20, 25, 30]
>>>>>>> a7dc5032
        np.testing.assert_equal(indexes_out, indexes_test)

    def test_horizon(self):
        """
        Test computing the horizon from the dt_factor_n_seq format.
        """
        obj = TrajectoryBuffer(self.dt_factor_n_seq)
        times_ns = np.arange(
            0, 30 * self.trajectory_size * self.dt_ns, self.dt_ns, dtype=int
        )
        for time_ns in times_ns:
            obj.append(self.generate_random_weighted_states(time_ns))

        horizon = obj.horizon
        self.assertEqual(len(horizon), self.n_controls + 1)
        np.testing.assert_array_equal(
            deepcopy(horizon),
            obj[: self.n_controls + 1],
        )

    def test_horizon_with_more_complex_dt_factor_n_seq(self):
        """
        Test computing the horizon from complex dt_factor_n_seq.
        """
<<<<<<< HEAD
        dt_factor_n_seq = DTFactorsNSeq(factors=[1, 2, 3, 4, 5], dts=[2, 2, 2, 2, 1])
        horizon_indexes = [0, 1, 3, 5, 8, 11, 15, 19, 24, 29]
=======
        dt_factor_n_seq = [(1, 2), (2, 2), (3, 2), (4, 2), (5, 2)]
        horizon_indexes = [0, 1, 2, 4, 6, 9, 12, 16, 20, 25, 30]
>>>>>>> a7dc5032

        obj = TrajectoryBuffer(dt_factor_n_seq)
        self.assertEqual(horizon_indexes, obj.horizon_indexes)

        # Fill the data in
        times_ns = np.arange(
            0, 30 * self.trajectory_size * self.dt_ns, self.dt_ns, dtype=int
        )
        for time_ns in times_ns:
            obj.append(self.generate_random_weighted_states(time_ns))

        # Get the horizon
        horizon = obj.horizon
        self.assertEqual(len(horizon), self.n_controls + 1)
        np.testing.assert_array_equal(
            deepcopy(obj.horizon),
            [obj[index] for index in horizon_indexes],
        )


if __name__ == "__main__":
    unittest.main()<|MERGE_RESOLUTION|>--- conflicted
+++ resolved
@@ -23,13 +23,8 @@
         self.nq = self.nv + 1  # Number of dof in the robot configuration
 
         self.trajectory_size = 100
-<<<<<<< HEAD
-        self.horizon_size = 10
-        self.dt_factor_n_seq = DTFactorsNSeq(factors=[1], dts=[self.horizon_size - 1])
-=======
         self.n_controls = 10
-        self.dt_factor_n_seq = [(1, self.n_controls)]
->>>>>>> a7dc5032
+        self.dt_factor_n_seq = DTFactorsNSeq(factors=[1], dts=[self.n_controls])
         self.dt = 0.01
         self.dt_ns = int(1e9 * self.dt)
 
@@ -88,18 +83,11 @@
         """
         Test computing the time indexes from dt_factor_n_seq.
         """
-<<<<<<< HEAD
-        dt_factor_n_seq = DTFactorsNSeq(factors=[1, 2, 3, 4, 5], dts=[2, 2, 2, 2, 1])
+        dt_factor_n_seq = DTFactorsNSeq(factors=[1, 2, 3, 4, 5], dts=[2, 2, 2, 2, 2])
         obj = TrajectoryBuffer(dt_factor_n_seq)
 
         indexes_out = obj.compute_horizon_indexes()
-        indexes_test = [0, 1, 3, 5, 8, 11, 15, 19, 24, 29]
-=======
-        obj = TrajectoryBuffer(self.dt_factor_n_seq)
-        dt_factor_n_seq = [(1, 2), (2, 2), (3, 2), (4, 2), (5, 2)]
-        indexes_out = obj.compute_horizon_indexes(dt_factor_n_seq)
         indexes_test = [0, 1, 2, 4, 6, 9, 12, 16, 20, 25, 30]
->>>>>>> a7dc5032
         np.testing.assert_equal(indexes_out, indexes_test)
 
     def test_horizon(self):
@@ -124,13 +112,8 @@
         """
         Test computing the horizon from complex dt_factor_n_seq.
         """
-<<<<<<< HEAD
-        dt_factor_n_seq = DTFactorsNSeq(factors=[1, 2, 3, 4, 5], dts=[2, 2, 2, 2, 1])
-        horizon_indexes = [0, 1, 3, 5, 8, 11, 15, 19, 24, 29]
-=======
-        dt_factor_n_seq = [(1, 2), (2, 2), (3, 2), (4, 2), (5, 2)]
+        dt_factor_n_seq = DTFactorsNSeq(factors=[1, 2, 3, 4, 5], dts=[2, 2, 2, 2, 2])
         horizon_indexes = [0, 1, 2, 4, 6, 9, 12, 16, 20, 25, 30]
->>>>>>> a7dc5032
 
         obj = TrajectoryBuffer(dt_factor_n_seq)
         self.assertEqual(horizon_indexes, obj.horizon_indexes)
