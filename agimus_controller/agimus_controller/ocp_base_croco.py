from abc import abstractmethod

import crocoddyl
import mim_solvers
import numpy as np
import numpy.typing as npt

from agimus_controller.trajectory import WeightedTrajectoryPoint
from agimus_controller.factory.robot_model import RobotModels
from agimus_controller.mpc_data import OCPResults, OCPDebugData
from agimus_controller.ocp_base import OCPBase
from agimus_controller.ocp_param_base import OCPParamsBaseCroco
from agimus_controller.trajectory import TrajectoryPoint


class OCPBaseCroco(OCPBase):
    def __init__(
        self,
        robot_models: RobotModels,
        params: OCPParamsBaseCroco,
    ) -> None:
        """Defines common behavior for all OCP using croccodyl. This is an abstract class with some helpers to design OCPs in a more friendly way.

        Args:
            robot_models (RobotModels): All models of the robot.
            ocp_params (OCPParamsBaseCroco): Input data structure of the OCP.
        """
        # Setting the robot model
        self._robot_models = robot_models
        self._collision_model = self._robot_models.collision_model
        self._armature = self._robot_models.armature
        self.nq = self._robot_models.robot_model.nq
        self.nv = self._robot_models.robot_model.nv

        # Stat and actuation model
        self._state = crocoddyl.StateMultibody(self._robot_models.robot_model)
        self._actuation = crocoddyl.ActuationModelFull(self._state)

        # Setting the OCP parameters
        self._params = params
        self._solver = None
        self._ocp_results: OCPResults = None
        self._debug_data: OCPDebugData = OCPDebugData(
            problem_solved=None,
            result=None,
            references=None,
            kkt_norm=None,
            collision_distance_residuals=None,
        )

        # Create the running models
        self._running_model_list = self.create_running_model_list()
        # Create the terminal model
        self._terminal_model = self.create_terminal_model()
        # Create the shooting problem
        self._problem = crocoddyl.ShootingProblem(
            np.zeros(
                self._robot_models.robot_model.nq + self._robot_models.robot_model.nv
            ),
            self._running_model_list,
            self._terminal_model,
        )
        self._problem.nthreads = self._params.nb_threads

        # Create solver + callbacks
        self._solver = mim_solvers.SolverCSQP(self._problem)

        # Merit function
        self._solver.use_filter_line_search = self._params.use_filter_line_search

        # Parameters of the solver
        self._solver.termination_tolerance = self._params.termination_tolerance
        self._solver.max_qp_iters = self._params.qp_iters
        self._solver.eps_abs = self._params.eps_abs
        self._solver.eps_rel = self._params.eps_rel
        if self._params.callbacks:
            self._solver.setCallbacks(
                [mim_solvers.CallbackVerbose(), mim_solvers.CallbackLogger()]
            )

    @property
<<<<<<< HEAD
    def horizon_size(self) -> int:
        """Number of time steps in the horizon."""
        return self._params.horizon_size

    @property
    def dt(self) -> float:
        """Integration step of the OCP."""
        return self._params.dt
=======
    def n_controls(self) -> int:
        """Number of controls in the OCP."""
        return self._ocp_params.n_controls

    @property
    def dt(self) -> float:
        """Initial integration step of the OCP."""
        return self._ocp_params.dt
>>>>>>> a7dc5032

    @property
    def problem(self) -> crocoddyl.ShootingProblem:
        return self._problem

    def set_reference_weighted_trajectory(
        self, reference_weighted_trajectory: list[WeightedTrajectoryPoint]
    ):
        """Set the reference trajectory for the OCP."""
        reference_trajectory_points = [el.point for el in reference_weighted_trajectory]
        self._debug_data.references = reference_trajectory_points

    @abstractmethod
    def create_running_model_list(self) -> list[crocoddyl.ActionModelAbstract]:
        """Create the list of running models."""
        pass

    @abstractmethod
    def create_terminal_model(self) -> crocoddyl.ActionModelAbstract:
        """Create the terminal model."""
        pass

    def modify_cost_reference_and_weights(
        self,
        model: crocoddyl.ActionModelAbstract,
        cost_name: str,
        reference: npt.NDArray[np.float64],
        weigths: npt.NDArray[np.float64],
    ):
        """modify crocoddyl cost reference and weight."""
        model.differential.costs.costs[cost_name].cost.residual.reference = reference
        model.differential.costs.costs[cost_name].cost.activation.weights = weigths

    def solve(
        self,
        x0: npt.NDArray[np.float64],
        x_warmstart: list[npt.NDArray[np.float64]],
        u_warmstart: list[npt.NDArray[np.float64]],
    ) -> None:
        """Solves the OCP.
        The results can be accessed through the ocp_results property.

        Args:
            x0 (npt.NDArray[np.float64]): Current state of the robot.
            x_warmstart (list[npt.NDArray[np.float64]]): Predicted states for the OCP.
            u_warmstart (list[npt.NDArray[np.float64]]): Predicted control inputs for the OCP.
        """
        # Set the initial state
        self._problem.x0 = x0
        # Solve the OCP
        res = self._solver.solve(
<<<<<<< HEAD
            [x0] + x_warmstart, u_warmstart, self._params.solver_iters
=======
            x_warmstart, u_warmstart, self._ocp_params.solver_iters
>>>>>>> a7dc5032
        )
        solution = [
            TrajectoryPoint(
                time_ns=-1,
                robot_configuration=state[: self.nq],
                robot_velocity=state[self.nq :],
                robot_acceleration=np.zeros_like(state[self.nq :]),
            )
            for state in self._solver.xs
        ]
        self._debug_data.problem_solved = res
        self._debug_data.kkt_norm = self._solver.KKT
        self._debug_data.result = solution

        # Store the results
        self._ocp_results = OCPResults(
            states=self._solver.xs,
            ricatti_gains=self._solver.K,
            feed_forward_terms=self._solver.us,
        )

    @property
    def ocp_results(self) -> OCPResults:
        """Output data structure of the OCP.

        Returns:
            OCPResults: Output data structure of the OCP. It contains the states, Ricatti gains, and feed-forward terms.
        """
        return self._ocp_results

    @ocp_results.setter
    def ocp_results(self, value: OCPResults) -> None:
        """Set the output data structure of the OCP.

        Args:
            value (OCPResults): New output data structure of the OCP.
        """
        self._ocp_results = value

    @property
    def debug_data(self) -> OCPDebugData:
        return self._debug_data

    @debug_data.setter
    def debug_data(self, value: OCPDebugData) -> None:
        self._debug_data = value<|MERGE_RESOLUTION|>--- conflicted
+++ resolved
@@ -79,25 +79,14 @@
             )
 
     @property
-<<<<<<< HEAD
-    def horizon_size(self) -> int:
-        """Number of time steps in the horizon."""
-        return self._params.horizon_size
-
-    @property
-    def dt(self) -> float:
-        """Integration step of the OCP."""
-        return self._params.dt
-=======
     def n_controls(self) -> int:
         """Number of controls in the OCP."""
-        return self._ocp_params.n_controls
+        return self._params.n_controls
 
     @property
     def dt(self) -> float:
         """Initial integration step of the OCP."""
-        return self._ocp_params.dt
->>>>>>> a7dc5032
+        return self._params.dt
 
     @property
     def problem(self) -> crocoddyl.ShootingProblem:
@@ -148,13 +137,7 @@
         # Set the initial state
         self._problem.x0 = x0
         # Solve the OCP
-        res = self._solver.solve(
-<<<<<<< HEAD
-            [x0] + x_warmstart, u_warmstart, self._params.solver_iters
-=======
-            x_warmstart, u_warmstart, self._ocp_params.solver_iters
->>>>>>> a7dc5032
-        )
+        res = self._solver.solve(x_warmstart, u_warmstart, self._params.solver_iters)
         solution = [
             TrajectoryPoint(
                 time_ns=-1,
