from copy import deepcopy
from dataclasses import dataclass, field
from pathlib import Path
from typing import Optional

import coal
import numpy as np
import numpy.typing as npt
import pinocchio as pin


@dataclass
class RobotModelParameters:
    full_q0: npt.NDArray[np.float64] = field(
        default_factory=lambda: np.array([], dtype=np.float64)
    )  # Initial full configuration of the robot
    q0: npt.NDArray[np.float64] = field(
        default_factory=lambda: np.array([], dtype=np.float64)
    )  # Initial reduced configuration of the robot
    free_flyer: bool = False  # True if the robot has a free flyer
    locked_joint_names: list[str] = field(default_factory=list)
<<<<<<< HEAD
    urdf: Path | str = ""  # Path to the URDF file or string containing URDF as an XML
    srdf: Path = Path()  # Path to the SRDF file
    urdf_meshes_dir: Path | None = (
        None  # Path to the directory containing the meshes and the URDF file.
    )
=======
    urdf_path: Path = Path()  # Path to the URDF file
    srdf_path: Optional[Path] = None  # Path to the SRDF file
    urdf_meshes_dir: Optional[
        Path
    ] = Path()  # Path to the directory containing the meshes and the URDF file.
>>>>>>> 6c496b96
    collision_as_capsule: bool = (
        False  # True if the collision model should be reduced to capsules.
    )
    # By default, the collision model when convexified is a sum of spheres and cylinders, often representing capsules. Here, all the couples sphere cylinder sphere are replaced by coal capsules.
    self_collision: bool = False  # If True, the collision model takes into account collisions pairs written in the srdf file.
    armature: npt.NDArray[np.float64] = field(
        default_factory=lambda: np.array([], dtype=np.float64)
    )  # Default empty NumPy array
    collision_color: npt.NDArray[np.float64] = field(
        default_factory=lambda: np.array([249.0, 136.0, 126.0, 125.0]) / 255.0
    )  # Red color for the collision model

    def __post_init__(self):
        # Check full_q0 is not empty
        if len(self.full_q0) == 0:
            raise ValueError("full_q0 cannot be empty.")

        # Check q0 is not empty or if there is no reduced model, q0 is the full configuration
        if len(self.q0) == 0 and not len(self.locked_joint_names) == 0:
            raise ValueError("q0 cannot be empty while reducing the model.")
        elif len(self.q0) == 0:
            self.q0 = self.full_q0
        # Handle armature:
        if self.armature.size == 0:
            # Use a default armature filled with 0s, based on the size of q0
            self.armature = np.zeros(len(self.q0), dtype=np.float64)

        # Ensure armature has the same shape as q0
        if (
            self.armature.shape != self.q0.shape and not self.free_flyer
        ):  #! TODO: Do the same for free flyer
            raise ValueError(
                f"Armature must have the same shape as q0. Got {self.armature.shape} and {self.q0.shape}."
            )

        # Ensure URDF and SRDF are valid
        if not self.urdf:
            raise ValueError("URDF can not be an empty string.")
        elif isinstance(self.urdf, Path) and not self.urdf.is_file():
            raise ValueError(
                "URDF must be a valid file path. " f"File: '{self.urdf}' doesn't exist!"
            )

        if not self.srdf.is_file():
            raise ValueError(
                "SRDF must be a valid file path. " f"File: '{self.srdf}' doesn't exist!"
            )

        if self.urdf_meshes_dir is not None and not self.urdf_meshes_dir.exists():
            raise ValueError(
                "urdf_meshes_dir must be a valid folder path. "
                f"Folder: '{self.urdf_meshes_dir}' doesn't exist!"
            )


class RobotModels:
    """Parse the robot model, reduce it and filter the collision model."""

    def __init__(self, param: RobotModelParameters):
        """Parse the robot model, reduce it and filter the collision model.

        Args:
            param (RobotModelParameters): Parameters to load the robot models.
        """
        self._params = param
        self._full_robot_model = None
        self._robot_model = None
        self._collision_model = None
        self._visual_model = None
        self._q0 = deepcopy(self._params.q0)
        self._full_q0 = deepcopy(self._params.full_q0)
        self.load_models()  # Populate models

    @property
    def full_robot_model(self) -> pin.Model:
        """Full robot model."""
        if self._full_robot_model is None:
            raise AttributeError("Full robot model has not been initialized yet.")
        return self._full_robot_model

    @property
    def robot_model(self) -> pin.Model:
        """Robot model, reduced if specified in the parameters."""
        if self._robot_model is None:
            raise AttributeError("Robot model has not been computed yet.")
        return self._robot_model

    @property
    def visual_model(self) -> pin.GeometryModel:
        """Visual model of the robot."""
        if self._visual_model is None:
            raise AttributeError("Visual model has not been computed yet.")
        return self._visual_model

    @property
    def collision_model(self) -> pin.GeometryModel:
        """Collision model of the robot."""
        if self._collision_model is None:
            raise AttributeError("Colision model has not been computed yet.")
        return self._collision_model

    @property
    def q0(self) -> np.array:
        """Initial configuration of the robot."""
        return self._q0

    @property
    def full_q0(self) -> np.array:
        """Initial full configuration of the robot."""
        return self._full_q0

    def load_models(self) -> None:
        """Load and prepare robot models based on parameters."""
        self._load_full_pinocchio_models()
        self._apply_locked_joints()
        if self._params.collision_as_capsule:
            self._update_collision_model_to_capsules()
        if self._params.self_collision:
            self._update_collision_model_to_self_collision()

    def _load_full_pinocchio_models(self) -> None:
        """Load the full robot model, the visual model and the collision model."""
        try:
            if isinstance(self._params.urdf, Path):
                with open(self._params.urdf, "r") as file:
                    urdf = file.read().replace("\n", "")
            else:
                urdf = self._params.urdf

            if self._params.free_flyer:
                self._full_robot_model = pin.buildModelFromXML(
                    urdf, pin.JointModelFreeFlyer()
                )
            else:
                self._full_robot_model = pin.buildModelFromXML(urdf)

            package_dirs = (
                self._params.urdf_meshes_dir.absolute().as_posix()
                if self._params.urdf_meshes_dir is not None
                else None
            )
            self._collision_model, self._visual_model = [
                (
                    pin.buildGeomFromUrdfString(
                        self._full_robot_model,
                        urdf,
                        geometry_type,
                        package_dirs=package_dirs,
                    )
                )
                for geometry_type in [
                    pin.GeometryType.COLLISION,
                    pin.GeometryType.VISUAL,
                ]
            ]

        except Exception as e:
            raise ValueError(
                f"Failed to load URDF models from {self._params.urdf}: {e}"
            )

    def _apply_locked_joints(self) -> None:
        """Apply locked joints."""
        joints_to_lock = []
        for jn in self._params.locked_joint_names:
            if self._full_robot_model.existJointName(jn):
                joints_to_lock.append(self._full_robot_model.getJointId(jn))
            else:
                raise ValueError(f"Joint {jn} not found in the robot model.")

        self._robot_model, [
            self._collision_model,
            self._visual_model,
        ] = pin.buildReducedModel(
            self._full_robot_model,
            [self._collision_model, self._visual_model],
            joints_to_lock,
            self._full_q0,
        )

    def _update_collision_model_to_capsules(self) -> None:
        """Update the collision model to capsules."""
        cmodel = self._collision_model.copy()
        list_names_capsules = []
        # Iterate through geometry objects in the collision model
        for geom_object in cmodel.geometryObjects:
            geometry = geom_object.geometry
            # Remove superfluous suffix from the name
            base_name = "_".join(geom_object.name.split("_")[:-1])
            # Convert cylinders to capsules
            if isinstance(geometry, coal.Cylinder):
                name = self._generate_capsule_name(base_name, list_names_capsules)
                list_names_capsules.append(name)
                capsule = pin.GeometryObject(
                    name=name,
                    parent_frame=geom_object.parentFrame,
                    parent_joint=geom_object.parentJoint,
                    collision_geometry=coal.Capsule(
                        geometry.radius, geometry.halfLength
                    ),
                    placement=geom_object.placement,
                )
                capsule.meshColor = self._params.collision_color
                self._collision_model.addGeometryObject(capsule)
                self._collision_model.removeGeometryObject(geom_object.name)

            # Remove spheres associated with links
            elif isinstance(geometry, coal.Sphere) and "link" in geom_object.name:
                self._collision_model.removeGeometryObject(geom_object.name)

    def _update_collision_model_to_self_collision(self) -> None:
        """Update the collision model to self collision."""
        self._collision_model.addAllCollisionPairs()
        pin.removeCollisionPairs(
            self._robot_model,
            self._collision_model,
            str(self._params.srdf.absolute().as_posix()),
        )

    def _generate_capsule_name(self, base_name: str, existing_names: list[str]) -> str:
        """Generates a unique capsule name for a geometry object.
        Args:
            base_name (str): The base name of the geometry object.
            existing_names (list): List of names already assigned to capsules.
        Returns:
            str: Unique capsule name.
        """
        i = 0
        while f"{base_name}_capsule_{i}" in existing_names:
            i += 1
        return f"{base_name}_capsule_{i}"

    @property
    def armature(self) -> npt.NDArray[np.float64]:
        """Armature of the robot.
        Returns:
            npt.NDArray[np.float64]: Armature of the robot.
        """
        return self._params.armature<|MERGE_RESOLUTION|>--- conflicted
+++ resolved
@@ -1,7 +1,7 @@
 from copy import deepcopy
 from dataclasses import dataclass, field
 from pathlib import Path
-from typing import Optional
+from typing import Optional, Union
 
 import coal
 import numpy as np
@@ -19,19 +19,13 @@
     )  # Initial reduced configuration of the robot
     free_flyer: bool = False  # True if the robot has a free flyer
     locked_joint_names: list[str] = field(default_factory=list)
-<<<<<<< HEAD
-    urdf: Path | str = ""  # Path to the URDF file or string containing URDF as an XML
+    urdf: Union[
+        Path, str
+    ] = ""  # Path to the URDF file or string containing URDF as an XML
     srdf: Path = Path()  # Path to the SRDF file
-    urdf_meshes_dir: Path | None = (
-        None  # Path to the directory containing the meshes and the URDF file.
-    )
-=======
-    urdf_path: Path = Path()  # Path to the URDF file
-    srdf_path: Optional[Path] = None  # Path to the SRDF file
     urdf_meshes_dir: Optional[
         Path
-    ] = Path()  # Path to the directory containing the meshes and the URDF file.
->>>>>>> 6c496b96
+    ] = None  # Path to the directory containing the meshes and the URDF file.
     collision_as_capsule: bool = (
         False  # True if the collision model should be reduced to capsules.
     )
