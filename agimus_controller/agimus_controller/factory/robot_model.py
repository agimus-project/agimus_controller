--- conflicted
+++ resolved
@@ -23,13 +23,8 @@
     collision_as_capsule: bool = (
         False  # True if the collision model should be reduced to capsules.
     )
-<<<<<<< HEAD
-    # By default, the collision model when convexified is a sum of spheres and cylinders, often representing capsules. Here, all the couples sphere cylinder sphere are replaced by hppfcl capsules.
-    self_collision: bool = False  # If True, the collision model takes into account collision pairs written in the srdf file.
-=======
     # By default, the collision model when convexified is a sum of spheres and cylinders, often representing capsules. Here, all the couples sphere cylinder sphere are replaced by coal capsules.
     self_collision: bool = False  # If True, the collision model takes into account collisions pairs written in the srdf file.
->>>>>>> ea73d2e4
     armature: npt.NDArray[np.float64] = field(
         default_factory=lambda: np.array([], dtype=np.float64)
     )  # Default empty NumPy array
@@ -48,7 +43,9 @@
             self.armature = np.zeros(len(self.q0), dtype=np.float64)
 
         # Ensure armature has the same shape as q0
-        if self.armature.shape != self.q0.shape:
+        if (
+            self.armature.shape != self.q0.shape and not self.free_flyer
+        ):  #! TODO: Do the same for free flyer
             raise ValueError(
                 f"Armature must have the same shape as q0. Got {self.armature.shape} and {self.q0.shape}."
             )
