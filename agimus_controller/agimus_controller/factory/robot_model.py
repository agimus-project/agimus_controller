from dataclasses import dataclass, field
from copy import deepcopy
<<<<<<< HEAD
from pathlib import Path
from typing import Union
=======
from dataclasses import dataclass, field
from pathlib import Path

import coal
import numpy as np
import numpy.typing as npt
import pinocchio as pin
>>>>>>> 294f5b96

import numpy as np
import numpy.typing as npt
import pinocchio as pin


@dataclass
class RobotModelParameters:
<<<<<<< HEAD
    q0_name: str = ""
    free_flyer: bool = False
    locked_joint_names: list[str] = field(default_factory=list)  # Default empty list
    urdf: Path | str = ""
    srdf: Path | str = ""
    collision_as_capsule: bool = False
    self_collision: bool = False
    armature: npt.NDArray[np.float64] = field(
        default_factory=lambda: np.array([])
    )  # Default empty NumPy array


class RobotModelFactory:
=======
    q0: npt.NDArray[np.float64] = np.array(
        [], dtype=np.float64
    )  # Initial configuration of the robot
    free_flyer: bool = False  # True if the robot has a free flyer
    locked_joint_names: list[str] = field(default_factory=list)
    urdf_path: str | Path = Path()  # Path to the URDF file
    srdf_path: str | Path | None = None  # Path to the SRDF file
    urdf_meshes_dir: str | Path | None = (
        Path()  # Path to the directory containing the meshes and the URDF file.
    )
    collision_as_capsule: bool = (
        False  # True if the collision model should be reduced to capsules.
    )
    # By default, the collision model when convexified is a sum of spheres and cylinders, often representing capsules. Here, all the couples sphere cylinder sphere are replaced by coal capsules.
    self_collision: bool = False  # If True, the collision model takes into account collisions pairs written in the srdf file.
    armature: npt.NDArray[np.float64] = field(
        default_factory=lambda: np.array([], dtype=np.float64)
    )  # Default empty NumPy array
    collision_color: npt.NDArray[np.float64] = (
        np.array([249.0, 136.0, 126.0, 125.0]) / 255.0
    )  # Red color for the collision model

    def __post_init__(self):
        # Check q0 is not empty
        if len(self.q0) == 0:
            raise ValueError("q0 cannot be empty.")

        # Handle armature:
        if self.armature.size == 0:
            # Use a default armature filled with 0s, based on the size of q0
            self.armature = np.zeros(len(self.q0), dtype=np.float64)

        # Ensure armature has the same shape as q0
        if (
            self.armature.shape != self.q0.shape and not self.free_flyer
        ):  #! TODO: Do the same for free flyer
            raise ValueError(
                f"Armature must have the same shape as q0. Got {self.armature.shape} and {self.q0.shape}."
            )

        # Ensure paths are valid strings
        if not Path(self.urdf_path).is_file():
            raise ValueError("urdf_path must be a valid file path.")

        if self.srdf_path is not None and not Path(self.srdf_path).is_file():
            raise ValueError("srdf_path must be a valid file path.")


class RobotModels:
>>>>>>> 294f5b96
    """Parse the robot model, reduce it and filter the collision model."""

    def __init__(self, param: RobotModelParameters):
        """Parse the robot model, reduce it and filter the collision model.

        Args:
            param (RobotModelParameters): Parameters to load the robot models.
        """
        self._params = param
        self._full_robot_model = None
        self._robot_model = None
        self._collision_model = None
        self._visual_model = None
        self._q0 = deepcopy(self._params.q0)
        self.load_models()  # Populate models

    @property
    def full_robot_model(self) -> pin.Model:
        """Full robot model."""
        if self._full_robot_model is None:
            raise AttributeError("Full robot model has not been initialized yet.")
        return self._full_robot_model

    @property
    def robot_model(self) -> pin.Model:
        """Robot model, reduced if specified in the parameters."""
        if self._robot_model is None:
            raise AttributeError("Robot model has not been computed yet.")
        return self._robot_model

    @property
    def visual_model(self) -> pin.GeometryModel:
        """Visual model of the robot."""
        if self._visual_model is None:
            raise AttributeError("Visual model has not been computed yet.")
        return self._visual_model

    @property
    def collision_model(self) -> pin.GeometryModel:
        """Collision model of the robot."""
        if self._collision_model is None:
            raise AttributeError("Visual model has not been computed yet.")
        return self._collision_model

    @property
    def q0(self) -> np.array:
        """Initial configuration of the robot."""
        return self._q0

    def load_models(self) -> None:
        """Load and prepare robot models based on parameters."""
        self._load_full_pinocchio_models()
        if self._params.locked_joint_names:
            self._apply_locked_joints()
        if self._params.collision_as_capsule:
            self._update_collision_model_to_capsules()
        if self._params.self_collision:
            self._update_collision_model_to_self_collision()

    def _load_full_pinocchio_models(self) -> None:
        """Load the full robot model, the visual model and the collision model."""
        try:
            (
                self._full_robot_model,
                self._collision_model,
                self._visual_model,
            ) = pin.buildModelsFromUrdf(
                str(self._params.urdf_path),
                str(self._params.urdf_meshes_dir),
                pin.JointModelFreeFlyer() if self._params.free_flyer else None,
            )
        except Exception as e:
            raise ValueError(
                f"Failed to load URDF models from {self._params.urdf_path}: {e}"
            )

    def _apply_locked_joints(self) -> None:
        """Apply locked joints."""
        joints_to_lock = []
        for jn in self._params.locked_joint_names:
            if self._full_robot_model.existJointName(jn):
                joints_to_lock.append(self._full_robot_model.getJointId(jn))
            else:
                raise ValueError(f"Joint {jn} not found in the robot model.")

        self._robot_model = pin.buildReducedModel(
            self._full_robot_model, joints_to_lock, self._q0
        )

    def _get_joints_to_lock(self) -> list[int]:
        """Get the joints ID to lock.

        Raises:
            ValueError: Joint name not found in the robot model.

        Returns:
            list[int]: List of joint IDs to lock.
        """
        joints_to_lock = []
        for jn in self._params.locked_joint_names:
            if self._full_robot_model.existJointName(jn):
                joints_to_lock.append(self._full_robot_model.getJointId(jn))
            else:
                raise ValueError(f"Joint {jn} not found in the robot model.")
        return joints_to_lock

    def _load_reduced_model(self) -> None:
        """Load the reduced robot model."""
        joints_to_lock = self._get_joints_to_lock()
        self._robot_model = pin.buildReducedModel(
            self._full_robot_model, joints_to_lock, self._q0
        )

    def _update_collision_model_to_capsules(self) -> None:
        """Update the collision model to capsules."""
        cmodel = self._collision_model.copy()
        list_names_capsules = []
        # Iterate through geometry objects in the collision model
        for geom_object in cmodel.geometryObjects:
            geometry = geom_object.geometry
            # Remove superfluous suffix from the name
            base_name = "_".join(geom_object.name.split("_")[:-1])
            # Convert cylinders to capsules
            if isinstance(geometry, coal.Cylinder):
                name = self._generate_capsule_name(base_name, list_names_capsules)
                list_names_capsules.append(name)
                capsule = pin.GeometryObject(
                    name=name,
                    parent_frame=geom_object.parentFrame,
                    parent_joint=geom_object.parentJoint,
                    collision_geometry=coal.Capsule(
                        geometry.radius, geometry.halfLength
                    ),
                    placement=geom_object.placement,
                )
                capsule.meshColor = np.array([249, 136, 126, 125]) / 255  # Red color
                self._collision_model.addGeometryObject(capsule)
                self._collision_model.removeGeometryObject(geom_object.name)

            # Remove spheres associated with links
            elif isinstance(geometry, coal.Sphere) and "link" in geom_object.name:
                self._collision_model.removeGeometryObject(geom_object.name)

    def _update_collision_model_to_self_collision(self) -> None:
        """Update the collision model to self collision."""
        self._collision_model.addAllCollisionPairs()
        pin.removeCollisionPairs(
            self._robot_model, self._collision_model, str(self._params.srdf_path)
        )

<<<<<<< HEAD
    def print_model(self):
        print("full model =\n", self._complete_model)
        print("reduced model =\n", self._rmodel)
=======
    def _generate_capsule_name(self, base_name: str, existing_names: list[str]) -> str:
        """Generates a unique capsule name for a geometry object.
        Args:
            base_name (str): The base name of the geometry object.
            existing_names (list): List of names already assigned to capsules.
        Returns:
            str: Unique capsule name.
        """
        i = 0
        while f"{base_name}_capsule_{i}" in existing_names:
            i += 1
        return f"{base_name}_capsule_{i}"
>>>>>>> 294f5b96

    @property
    def armature(self) -> npt.NDArray[np.float64]:
        """Armature of the robot.
<<<<<<< HEAD

        Returns:
            npt.NDArray[np.float64]: Armature of the robot.
        """
        return self._params.armature

    @armature.setter
    def armature(self, value: npt.NDArray[np.float64]) -> None:
        """Set the armature of the robot.

        Args:
            value (npt.NDArray[np.float64]): New armature values to set.
        """
        self._params.armature = value
=======
        Returns:
            npt.NDArray[np.float64]: Armature of the robot.
        """
        return self._params.armature
>>>>>>> 294f5b96
<|MERGE_RESOLUTION|>--- conflicted
+++ resolved
@@ -1,9 +1,5 @@
 from dataclasses import dataclass, field
 from copy import deepcopy
-<<<<<<< HEAD
-from pathlib import Path
-from typing import Union
-=======
 from dataclasses import dataclass, field
 from pathlib import Path
 
@@ -11,30 +7,10 @@
 import numpy as np
 import numpy.typing as npt
 import pinocchio as pin
->>>>>>> 294f5b96
-
-import numpy as np
-import numpy.typing as npt
-import pinocchio as pin
 
 
 @dataclass
 class RobotModelParameters:
-<<<<<<< HEAD
-    q0_name: str = ""
-    free_flyer: bool = False
-    locked_joint_names: list[str] = field(default_factory=list)  # Default empty list
-    urdf: Path | str = ""
-    srdf: Path | str = ""
-    collision_as_capsule: bool = False
-    self_collision: bool = False
-    armature: npt.NDArray[np.float64] = field(
-        default_factory=lambda: np.array([])
-    )  # Default empty NumPy array
-
-
-class RobotModelFactory:
-=======
     q0: npt.NDArray[np.float64] = np.array(
         [], dtype=np.float64
     )  # Initial configuration of the robot
@@ -84,7 +60,6 @@
 
 
 class RobotModels:
->>>>>>> 294f5b96
     """Parse the robot model, reduce it and filter the collision model."""
 
     def __init__(self, param: RobotModelParameters):
@@ -235,11 +210,6 @@
             self._robot_model, self._collision_model, str(self._params.srdf_path)
         )
 
-<<<<<<< HEAD
-    def print_model(self):
-        print("full model =\n", self._complete_model)
-        print("reduced model =\n", self._rmodel)
-=======
     def _generate_capsule_name(self, base_name: str, existing_names: list[str]) -> str:
         """Generates a unique capsule name for a geometry object.
         Args:
@@ -252,29 +222,11 @@
         while f"{base_name}_capsule_{i}" in existing_names:
             i += 1
         return f"{base_name}_capsule_{i}"
->>>>>>> 294f5b96
 
     @property
     def armature(self) -> npt.NDArray[np.float64]:
         """Armature of the robot.
-<<<<<<< HEAD
-
         Returns:
             npt.NDArray[np.float64]: Armature of the robot.
         """
-        return self._params.armature
-
-    @armature.setter
-    def armature(self, value: npt.NDArray[np.float64]) -> None:
-        """Set the armature of the robot.
-
-        Args:
-            value (npt.NDArray[np.float64]): New armature values to set.
-        """
-        self._params.armature = value
-=======
-        Returns:
-            npt.NDArray[np.float64]: Armature of the robot.
-        """
-        return self._params.armature
->>>>>>> 294f5b96
+        return self._params.armature