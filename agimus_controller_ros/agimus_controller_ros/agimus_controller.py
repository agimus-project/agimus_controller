--- conflicted
+++ resolved
@@ -271,12 +271,7 @@
         Return true if buffer size has more than two times
         the horizon size and False otherwise.
         """
-<<<<<<< HEAD
         return len(self.traj_buffer) >= 2 * self.params.horizon_size_base_dt
-=======
-        assert self.mpc is not None
-        return len(self.traj_buffer) >= 2 * (self.ocp_params.n_controls + 1)
->>>>>>> a7dc5032
 
     def send_control_msg(self, ocp_res: OCPResults) -> None:
         """Get OCP control output and publish it."""
