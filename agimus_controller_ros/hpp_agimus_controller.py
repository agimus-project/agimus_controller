#!/usr/bin/env python3
import rospy
import numpy as np
from copy import deepcopy
import time
import os
from threading import Lock
from std_msgs.msg import Duration, Header
import example_robot_data
from linear_feedback_controller_msgs.msg import Control, Sensor

from agimus_controller.utils.ros_np_multiarray import to_multiarray_f64
from agimus_controller.utils.wrapper_panda import PandaWrapper
from agimus_controller.utils.build_models import get_robot_model, get_collision_model
from agimus_controller.hpp_interface import HppInterface
from agimus_controller.mpc import MPC
from agimus_controller.ocps.ocp_croco_hpp import OCPCrocoHPP


class HppAgimusController:
    def __init__(self) -> None:
        self.dt = 1e-2
        self.q_goal = [-0.8311, 0.6782, 0.3201, -1.1128, 1.2190, 1.9823, 0.7248]
        self.horizon_size = 100

        robot = example_robot_data.load("panda")

        current_dir_path = os.path.dirname(os.path.abspath(__file__))
        urdf_path = os.path.join(current_dir_path, "../urdf/robot.urdf")
        srdf_path = os.path.join(current_dir_path, "../srdf/demo.srdf")
        yaml_path = os.path.join(current_dir_path, "../config/param.yaml")
        self.rmodel = get_robot_model(robot, urdf_path, srdf_path)
        self.cmodel = get_collision_model(self.rmodel, urdf_path, yaml_path)
        self.pandawrapper = PandaWrapper(auto_col=True)
        self.ee_frame_name = self.pandawrapper.get_ee_frame_name()
        self.hpp_interface = HppInterface()
<<<<<<< HEAD
        self.ocp = OCPCrocoHPP(self.rmodel, self.cmodel, use_constraints=True)
        self.ocp.set_weights(10**4, 1, 10**-3, 0)
=======
        self.ocp = OCPCrocoHPP(self.rmodel, self.cmodel, use_constraints=False)
        self.ocp.set_weights(10**4, 10, 10**-3, 0)
        self.mpc_iter = 0
        self.save_predictions_and_refs = False
>>>>>>> 046287ee

        self.rate = rospy.Rate(100, reset=True)
        self.mutex = Lock()
        self.sensor_msg = Sensor()
        self.control_msg = Control()
        self.ocp_solve_time = Duration()
        self.x0 = np.zeros(self.rmodel.nq + self.rmodel.nv)
        self.x_guess = np.zeros(self.rmodel.nq + self.rmodel.nv)
        self.u_guess = np.zeros(self.rmodel.nv)
        self.state_subscriber = rospy.Subscriber(
            "robot_sensors",
            Sensor,
            self.sensor_callback,
        )
        self.control_publisher = rospy.Publisher(
            "motion_server_control", Control, queue_size=1, tcp_nodelay=True
        )
        self.ocp_solve_time_pub = rospy.Publisher(
            "ocp_solve_time", Duration, queue_size=1, tcp_nodelay=True
        )
        self.start_time = 0.0
        self.first_solve = False
        self.first_robot_sensor_msg_received = False
        self.first_pose_ref_msg_received = True

    def sensor_callback(self, sensor_msg):
        with self.mutex:
            self.sensor_msg = deepcopy(sensor_msg)
            if not self.first_robot_sensor_msg_received:
                self.first_robot_sensor_msg_received = True

    def wait_first_sensor_msg(self):
        wait_for_input = True
        while not rospy.is_shutdown() and wait_for_input:
            wait_for_input = (
                not self.first_robot_sensor_msg_received
                or not self.first_pose_ref_msg_received
            )
            if wait_for_input:
                rospy.loginfo_throttle(3, "Waiting until we receive a sensor message.")
                with self.mutex:
                    sensor_msg = deepcopy(self.sensor_msg)
                    self.start_time = sensor_msg.header.stamp.to_sec()
            rospy.loginfo_once("Start controller")
            self.rate.sleep()
        return wait_for_input

    def plan_and_first_solve(self):
        sensor_msg = self.get_sensor_msg()

        # Plan
        q_init = [*sensor_msg.joint_state.position]
        self.hpp_interface.set_panda_planning(q_init, self.q_goal)
        ps = self.hpp_interface.ps
        whole_x_plan, whole_a_plan, _ = self.hpp_interface.get_hpp_x_a_planning(
            self.dt,
            self.rmodel.nq,
            ps.client.problem.getPath(ps.numberPaths() - 1),
        )

        # First solve
        self.mpc = MPC(self.ocp, whole_x_plan, whole_a_plan, self.rmodel, self.cmodel)
        self.x_plan = self.mpc.whole_x_plan[: self.horizon_size, :]
        self.a_plan = self.mpc.whole_a_plan[: self.horizon_size, :]
        x0 = np.concatenate(
            [sensor_msg.joint_state.position, sensor_msg.joint_state.velocity]
        )
        self.mpc.mpc_first_step(self.x_plan, self.a_plan, x0, self.horizon_size)
        self.next_node_idx = self.horizon_size
        whole_traj_T = whole_x_plan.shape[0]
        if self.save_predictions_and_refs:
            self.create_predictions_and_refs_arrays(whole_traj_T)
            self.update_predictions_and_refs_arrays()
        self.mpc_iter += 1

        _, u, k = self.mpc.get_mpc_output()
        return sensor_msg, u, k

    def solve(self):
        sensor_msg = self.get_sensor_msg()
        x0 = np.concatenate(
            [sensor_msg.joint_state.position, sensor_msg.joint_state.velocity]
        )

        new_x_ref = self.mpc.whole_x_plan[self.next_node_idx, :]
        new_a_ref = self.mpc.whole_a_plan[self.next_node_idx, :]

        mpc_start_time = time.time()
        self.mpc.mpc_step(x0, new_x_ref, new_a_ref)
        mpc_duration = time.time() - mpc_start_time
        rospy.loginfo_throttle(1, "mpc_duration = %s", str(mpc_duration))
        if self.next_node_idx < self.mpc.whole_x_plan.shape[0] - 1:
            self.next_node_idx += 1
        if self.save_predictions_and_refs:
            self.update_predictions_and_refs_arrays()
        self.mpc_iter += 1
        _, u, k = self.mpc.get_mpc_output()

        return sensor_msg, u, k

    def get_sensor_msg(self):
        with self.mutex:
            sensor_msg = deepcopy(self.sensor_msg)
        return sensor_msg

    def send(self, sensor_msg, u, k):
        self.control_msg.header = Header()
        self.control_msg.header.stamp = rospy.Time.now()
        self.control_msg.feedback_gain = to_multiarray_f64(k)
        self.control_msg.feedforward = to_multiarray_f64(u)
        self.control_msg.initial_state = sensor_msg
        self.control_publisher.publish(self.control_msg)

<<<<<<< HEAD
=======
    def update_predictions_and_refs_arrays(self):
        if self.mpc_iter < self.mpc.whole_x_plan.shape[0]:
            xs = self.mpc.ocp.solver.xs
            us = self.mpc.ocp.solver.us
            x_ref, p_ref, u_ref = self.mpc.get_reference()
            self.fill_predictions_and_refs_arrays(
                self.mpc_iter, xs, us, x_ref, p_ref, u_ref
            )
        if self.mpc_iter == self.mpc.whole_x_plan.shape[0]:
            np.save("mpc_xs.npy", self.mpc_xs)
            np.save("mpc_us.npy", self.mpc_us)
            np.save("state_refs.npy", self.state_refs)
            np.save("translation_refs.npy", self.translation_refs)
            np.save("control_refs.npy", self.control_refs)

    def create_predictions_and_refs_arrays(self, whole_traj_T):
        self.mpc_xs = np.zeros([whole_traj_T, self.horizon_size, 2 * self.rmodel.nq])
        self.mpc_us = np.zeros([whole_traj_T, self.horizon_size - 1, self.rmodel.nq])
        self.state_refs = np.zeros([whole_traj_T, 2 * self.rmodel.nq])
        self.translation_refs = np.zeros([whole_traj_T, 3])
        self.control_refs = np.zeros([whole_traj_T, self.rmodel.nq])

    def fill_predictions_and_refs_arrays(self, idx, xs, us, x_ref, p_ref, u_ref):
        self.mpc_xs[idx, :, :] = xs
        self.mpc_us[idx, :, :] = us
        self.state_refs[idx, :] = x_ref
        self.translation_refs[idx, :] = p_ref
        self.control_refs[idx, :] = u_ref

    def get_sensor_msg(self):
        with self.mutex:
            sensor_msg = deepcopy(self.sensor_msg)
        return sensor_msg

>>>>>>> 046287ee
    def run(self):
        self.wait_first_sensor_msg()
        sensor_msg, u, k = self.plan_and_first_solve()
        input("Press enter to continue ...")
        self.send(sensor_msg, u, k)
        self.rate.sleep()
        while not rospy.is_shutdown():
            start_compute_time = rospy.Time.now()
            sensor_msg, u, k = self.solve()
            self.send(sensor_msg, u, k)
            self.rate.sleep()
            self.ocp_solve_time.data = rospy.Time.now() - start_compute_time
            self.ocp_solve_time_pub.publish(self.ocp_solve_time)


def crocco_motion_server_node():
    rospy.init_node("croccodyl_motion_server_node_py", anonymous=True)
    node = HppAgimusController()
    node.run()


if __name__ == "__main__":
    try:
        crocco_motion_server_node()
    except rospy.ROSInterruptException:
        pass<|MERGE_RESOLUTION|>--- conflicted
+++ resolved
@@ -34,15 +34,10 @@
         self.pandawrapper = PandaWrapper(auto_col=True)
         self.ee_frame_name = self.pandawrapper.get_ee_frame_name()
         self.hpp_interface = HppInterface()
-<<<<<<< HEAD
-        self.ocp = OCPCrocoHPP(self.rmodel, self.cmodel, use_constraints=True)
-        self.ocp.set_weights(10**4, 1, 10**-3, 0)
-=======
         self.ocp = OCPCrocoHPP(self.rmodel, self.cmodel, use_constraints=False)
         self.ocp.set_weights(10**4, 10, 10**-3, 0)
         self.mpc_iter = 0
         self.save_predictions_and_refs = False
->>>>>>> 046287ee
 
         self.rate = rospy.Rate(100, reset=True)
         self.mutex = Lock()
@@ -156,8 +151,6 @@
         self.control_msg.initial_state = sensor_msg
         self.control_publisher.publish(self.control_msg)
 
-<<<<<<< HEAD
-=======
     def update_predictions_and_refs_arrays(self):
         if self.mpc_iter < self.mpc.whole_x_plan.shape[0]:
             xs = self.mpc.ocp.solver.xs
@@ -192,7 +185,6 @@
             sensor_msg = deepcopy(self.sensor_msg)
         return sensor_msg
 
->>>>>>> 046287ee
     def run(self):
         self.wait_first_sensor_msg()
         sensor_msg, u, k = self.plan_and_first_solve()
